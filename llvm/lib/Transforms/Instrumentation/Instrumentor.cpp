--- conflicted
+++ resolved
@@ -777,14 +777,8 @@
   ModuleIO::populate(*this, IIRB.Ctx);
   GlobalIO::populate(*this, IIRB.Ctx);
   AllocaIO::populate(*this, IIRB.Ctx);
-<<<<<<< HEAD
-  BranchIO::populate(*this, IIRB.Ctx);
-  StoreIO::populate(*this, IIRB.Ctx);
-  LoadIO::populate(*this, IIRB.Ctx);
-=======
   StoreIO::populate(*this, IIRB);
   LoadIO::populate(*this, IIRB);
->>>>>>> 918623d9
   CallIO::populate(*this, IIRB.Ctx);
   ICmpIO::populate(*this, IIRB.Ctx);
 }
